#!/bin/bash
set -e

hash git 2>/dev/null || { echo >&2 "git not found, exiting."; }

<<<<<<< HEAD
array_4_7='4 argon';
array_6_10='6 boron';
=======
array_4_8='4 argon';
array_6_9='6 boron';
>>>>>>> a0c6d581
array_7_5='7 latest';

cd $(cd ${0%/*} && pwd -P);

self="$(basename "$BASH_SOURCE")"

versions=( */ )
versions=( "${versions[@]%/}" )
url='https://github.com/nodejs/docker-node'

# sort version numbers with highest first
IFS=$'\n'; versions=( $(echo "${versions[*]}" | sort -r) ); unset IFS

# get the most recent commit which modified any of "$@"
fileCommit() {
	git log -1 --format='format:%H' HEAD -- "$@"
}

echo "# this file is generated via ${url}/blob/$(fileCommit "$self")/$self"
echo
echo "Maintainers: The Node.js Docker Team <${url}> (@nodejs)"
echo "GitRepo: ${url}.git"
echo

# prints "$2$1$3$1...$N"
join() {
	local sep="$1"; shift
	local out; printf -v out "${sep//%/%%}%s" "$@"
	echo "${out#$sep}"
}

for version in "${versions[@]}"; do
	# Skip "docs" and other non-docker directories
	[ -f "$version/Dockerfile" ] || continue
	
	eval stub=$(echo "$version" | awk -F. '{ print "$array_" $1 "_" $2 }');
	commit="$(fileCommit "$version")"
	fullVersion="$(grep -m1 'ENV NODE_VERSION ' "$version/Dockerfile" | cut -d' ' -f3)"

	versionAliases=( $fullVersion $version ${stub} )
	
	echo "Tags: $(join ', ' "${versionAliases[@]}")"
	echo "GitCommit: ${commit}"
	echo "Directory: ${version}"
	echo

	variants=$(echo $version/*/ | xargs -n1 basename)
	for variant in $variants; do
		# Skip non-docker directories
		[ -f "$version/$variant/Dockerfile" ] || continue
		
		commit="$(fileCommit "$version/$variant")"
		
		slash='/'
		variantAliases=( "${versionAliases[@]/%/-${variant//$slash/-}}" )
		variantAliases=( "${variantAliases[@]//latest-/}" )

		echo "Tags: $(join ', ' "${variantAliases[@]}")"
		echo "GitCommit: ${commit}"
		echo "Directory: ${version}/${variant}"
		echo
	done
done<|MERGE_RESOLUTION|>--- conflicted
+++ resolved
@@ -3,13 +3,8 @@
 
 hash git 2>/dev/null || { echo >&2 "git not found, exiting."; }
 
-<<<<<<< HEAD
-array_4_7='4 argon';
+array_4_8='4 argon';
 array_6_10='6 boron';
-=======
-array_4_8='4 argon';
-array_6_9='6 boron';
->>>>>>> a0c6d581
 array_7_5='7 latest';
 
 cd $(cd ${0%/*} && pwd -P);
